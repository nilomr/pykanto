--- conflicted
+++ resolved
@@ -503,6 +503,7 @@
 # recover dataframe with correct column types from saved csv file:
 
 import ast
+
 import numpy as np
 import pandas as pd
 
@@ -547,7 +548,7 @@
     parameters=params,
     overwrite_dataset=True,
     overwrite_data=True,
-    random_subset=100,
+    random_subset=10,
 )
 out_dir = DIRS.DATA / "datasets" / DATASET_ID / f"{DATASET_ID}.db"
 dataset = load_dataset(out_dir, DIRS)
@@ -565,15 +566,24 @@
 
 
 #%%
-<<<<<<< HEAD
 
 DATASET_ID = "GREAT_TIT"
 DATA_PATH = Path(pkg_resources.resource_filename("pykanto", "data"))
 PROJECT = Path("/home/nilomr/Downloads/")
 RAW_DATA = PROJECT
 DIRS = ProjDirs(PROJECT, RAW_DATA, mkdir=True)
-=======
->>>>>>> c5b3adaa
+
+
+kakaset = load_dataset(Path("/home/nilomr/Downloads/KKTEST/KKTEST.db"), DIRS)
+kakaset.plot(kakaset.vocs.index[0])
+
+print(kakaset.DIRS)
+
+kakaset.prepare_interactive_data()
+kakaset.open_label_app()
+
+
+print(DIRS)
 
 DATASET_ID = "GREAT_TIT"
 DATA_PATH = Path(pkg_resources.resource_filename("pykanto", "data"))
@@ -581,134 +591,15 @@
 RAW_DATA = PROJECT
 DIRS = ProjDirs(PROJECT, RAW_DATA, mkdir=True)
 
-<<<<<<< HEAD
-def load_dataset(
-    dataset_dir: Path, DIRS: ProjDirs, relink_data: bool = True
-) -> KantoData:
-    """
-    Load an existing dataset. NOTE: temporaty fix.
-
-    Args:
-        dataset_dir (Path): Path to the dataset file (*.db)
-        DIRS (ProjDirs): New project directories
-        relink_data (bool, optional): Whether to make update dataset paths.
-            Defaults to True.
-
-    Raises:
-        FileNotFoundError: _description_
-
-    Returns:
-        KantoData: _description_
-    """
-
-    def relink_kantodata(dataset_location: Path, path: Path):
-        index = path.parts.index("spectrograms")
-        return dataset_location.parent.joinpath(*path.parts[index:])
-
-    dataset = pickle.load(open(dataset_dir, "rb"))
-    if relink_data:
-
-        # Update ProjDirs section
-        for k, v in dataset.DIRS.__dict__.items():
-            if k in DIRS.__dict__:
-                setattr(dataset.DIRS, k, getattr(DIRS, k))
-
-        # Update dataset location
-        setattr(dataset.DIRS, "DATASET", dataset_dir)
-
-        if not dataset.vocs["spectrogram_loc"][0].is_file():
-            dataset.vocs["spectrogram_loc"] = dataset.vocs[
-                "spectrogram_loc"
-            ].apply(lambda x: relink_kantodata(dataset_dir, x))
-        if not dataset.vocs["spectrogram_loc"][0].is_file():
-            raise FileNotFoundError("Failed to reconnect spectrogram data")
-
-        for k, v in dataset.DIRS.__dict__.items():
-            if k in [
-                "SPECTROGRAMS",
-                "UNITS",
-                "UNIT_LABELS",
-                "AVG_UNITS",
-                "VOCALISATION_LABELS",
-            ]:
-                if isinstance(v, Path):
-                    dataset.DIRS.__dict__[k] = relink_kantodata(dataset_dir, v)
-                elif isinstance(v, list):
-                    dataset.DIRS.__dict__[k] = [
-                        relink_kantodata(dataset_dir, path) for path in v
-                    ]
-                elif isinstance(v, dict):
-                    for k1, v1 in v.items():  # Level 1
-                        if isinstance(v1, Path):
-                            dataset.DIRS.__dict__[k][k1] = relink_kantodata(
-                                dataset_dir, v1
-                            )
-                        elif isinstance(v1, dict):
-                            for k2, v2 in v1.items():
-                                dataset.DIRS.__dict__[k][k1][
-                                    k2
-                                ] = relink_kantodata(dataset_dir, v2)
-                        elif k1 == "already_checked":
-                            continue
-    return dataset
-
-
-kakaset = load_dataset(Path("/home/nilomr/Downloads/KKTEST/KKTEST.db"), DIRS)
-kakaset.plot(kakaset.vocs.index[0])
-
-print(kakaset.DIRS)
-
-kakaset.prepare_interactive_data()
-kakaset.open_label_app()
-
-
-print(DIRS)
-
-DATASET_ID = "GREAT_TIT"
-DATA_PATH = Path(pkg_resources.resource_filename("pykanto", "data"))
-PROJECT = Path("/home/nilomr/Downloads/")
-RAW_DATA = PROJECT
-DIRS = ProjDirs(PROJECT, RAW_DATA, mkdir=True)
-
 
 for k, v in kakaset.DIRS.__dict__.items():
     if k in DIRS.__dict__:
         setattr(kakaset.DIRS, k, getattr(DIRS, k))
 
 kakaset.DIRS
-=======
-
-kakaset = load_dataset(Path("/home/nilomr/Downloads/KKTEST/KKTEST.db"), DIRS)
-kakaset.plot(kakaset.vocs.index[0])
 
 print(kakaset.DIRS)
 
-kakaset.prepare_interactive_data()
-kakaset.open_label_app()
-
-
-print(DIRS)
-
-DATASET_ID = "GREAT_TIT"
-DATA_PATH = Path(pkg_resources.resource_filename("pykanto", "data"))
-PROJECT = Path("/home/nilomr/Downloads/")
-RAW_DATA = PROJECT
-DIRS = ProjDirs(PROJECT, RAW_DATA, mkdir=True)
->>>>>>> c5b3adaa
-
-print(kakaset.DIRS)
-
-<<<<<<< HEAD
-=======
-for k, v in kakaset.DIRS.__dict__.items():
-    if k in DIRS.__dict__:
-        setattr(kakaset.DIRS, k, getattr(DIRS, k))
-
-kakaset.DIRS
-
-print(kakaset.DIRS)
-
->>>>>>> c5b3adaa
 # Fix #13 : all paths at same level and stored in dataframe
 dataset.DIRS._deep_update_paths(PROJECT, NEW_PROJECT)
 
