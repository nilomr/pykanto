--- conflicted
+++ resolved
@@ -87,10 +87,7 @@
 
 # Mypy cache
 .mypy_cache/
-<<<<<<< HEAD
-=======
 
 # Unwanted file extensions
 *.html
->>>>>>> bf3cb050
 .Rproj.user