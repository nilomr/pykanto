--- conflicted
+++ resolved
@@ -20,10 +20,7 @@
 import pandas as pd
 import seaborn as sns
 from matplotlib import gridspec
-<<<<<<< HEAD
-=======
 from matplotlib.axes import Axes
->>>>>>> a5ffd6cb
 from matplotlib.cm import get_cmap
 from matplotlib.collections import PatchCollection
 from matplotlib.patches import Rectangle
